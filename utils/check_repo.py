--- conflicted
+++ resolved
@@ -87,31 +87,11 @@
 # should **not** be the rule.
 IGNORE_NON_AUTO_CONFIGURED = [
     # models to ignore for model xxx mapping
-<<<<<<< HEAD
-    "M2M100Encoder",
-    "M2M100Decoder",
-    "FSMTEncoder",
-    "FSMTDecoder",
-    "Speech2TextEncoder",
-    "Speech2TextDecoder",
-    "LEDEncoder",
-    "LEDDecoder",
-    "BartDecoder",
-    "BartDecoderWrapper",
-    "BartEncoder",
-    "BlenderbotSmallEncoder",
-    "BlenderbotSmallDecoder",
-    "BlenderbotSmallDecoderWrapper",
-    "BlenderbotEncoder",
-    "BlenderbotDecoder",
-    "BlenderbotDecoderWrapper",
-    "DPRContextEncoder",
-    "DPREncoder",
-=======
->>>>>>> f243a5ec
     "DPRReader",
     "DPRSpanPredictor",
     "FlaubertForQuestionAnswering",
+    "FSMTEncoder",
+    "FSMTDecoder",
     "GPT2DoubleHeadsModel",
     "OpenAIGPTDoubleHeadsModel",
     "RagModel",
